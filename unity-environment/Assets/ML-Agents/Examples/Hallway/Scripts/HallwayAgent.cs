﻿// Put this script on your blue cube.

using System.Collections;
using System.Collections.Generic;
using UnityEngine;

public class HallwayAgent : Agent
{
    public GameObject ground; // ground game object. we will use the area bounds to spawn the blocks
    public GameObject area;

    public GameObject goalA;
    public GameObject goalB;
    public GameObject orangeBlock; // the orange block we are going to be pushing
    public GameObject violetBlock;
    Rigidbody shortBlockRB;  // cached on initialization
    Rigidbody agentRB;  // cached on initialization
    Material groundMaterial; // cached on Awake()
    Renderer groundRenderer;
    HallwayAcademy academy;

    int selection;

    public override void InitializeAgent()
    {
        base.InitializeAgent();
        academy = FindObjectOfType<HallwayAcademy>();
        brain = FindObjectOfType<Brain>(); // only one brain in the scene so this should find our brain. BRAAAINS.

        agentRB = GetComponent<Rigidbody>(); // cache the agent rigidbody
        groundRenderer = ground.GetComponent<Renderer>(); // get the ground renderer so we can change the material when a goal is scored
        groundMaterial = groundRenderer.material; // starting material

    }

    public void RayPerception(float rayDistance,
                                 float[] rayAngles, string[] detectableObjects, float height)
    {
        foreach (float angle in rayAngles)
        {
            float noise = 0f;
            float noisyAngle = angle + Random.Range(-noise, noise);
            Vector3 position = transform.TransformDirection(GiveCatersian(rayDistance, noisyAngle));
            position.y = height;
            Debug.DrawRay(transform.position, position, Color.red, 0.1f, true);
            RaycastHit hit;
            float[] subList = new float[detectableObjects.Length + 2];
            if (Physics.SphereCast(transform.position, 1.0f, position, out hit, rayDistance))
            {
                for (int i = 0; i < detectableObjects.Length; i++)
                {
                    if (hit.collider.gameObject.CompareTag(detectableObjects[i]))
                    {
                        subList[i] = 1;
                        subList[detectableObjects.Length + 1] = hit.distance / rayDistance;
                        break;
                    }
                }
            }
            else
            {
                subList[detectableObjects.Length] = 1f;
            }
            foreach (float f in subList)
                AddVectorObs(f);
        }
    }

    public Vector3 GiveCatersian(float radius, float angle)
    {
        float x = radius * Mathf.Cos(DegreeToRadian(angle));
        float z = radius * Mathf.Sin(DegreeToRadian(angle));
        return new Vector3(x, 1f, z);
    }

    public float DegreeToRadian(float degree)
    {
        return degree * Mathf.PI / 180f;
    }


    public override void CollectObservations()
    {
        float rayDistance = 8.5f;
        float[] rayAngles = { 0f, 45f, 90f, 135f, 180f };
        string[] detectableObjects = { "goal", "orangeBlock", "redBlock", "wall" };
        RayPerception(rayDistance, rayAngles, detectableObjects, 0f);
    }

    // swap ground material, wait time seconds, then swap back to the regular ground material.
    IEnumerator GoalScoredSwapGroundMaterial(Material mat, float time)
    {
        groundRenderer.material = mat;
        yield return new WaitForSeconds(time); // wait for 2 sec
        groundRenderer.material = groundMaterial;
    }


    public void MoveAgent(float[] act)
    {

        Vector3 dirToGo = Vector3.zero;
        Vector3 rotateDir = Vector3.zero;


        // If we're using Continuous control you will need to change the Action
        if (brain.brainParameters.vectorActionSpaceType == SpaceType.continuous)
        {
            dirToGo = transform.forward * Mathf.Clamp(act[0], -1f, 1f);
            rotateDir = transform.up * Mathf.Clamp(act[1], -1f, 1f);
        }
        else
        {
            int action = Mathf.FloorToInt(act[0]);
            if (action == 0)
            {
                dirToGo = transform.forward * 1f;
            }
            else if (action == 1)
            {
                dirToGo = transform.forward * -1f;
            }
            else if (action == 2)
            {
                rotateDir = transform.up * 1f;
            }
            else if (action == 3)
            {
                rotateDir = transform.up * -1f;
            }
        }
        transform.Rotate(rotateDir, Time.deltaTime * 100f);
        agentRB.AddForce(dirToGo * academy.agentRunSpeed, ForceMode.VelocityChange); // GO
    }

    public override void AgentAction(float[] vectorAction, string textAction)
    {
        AddReward(-0.0003f);

<<<<<<< HEAD
        MoveAgent(act); // perform agent actions
=======
        MoveAgent(vectorAction); //perform agent actions
>>>>>>> 6b2df93d
        bool fail = false;  // did the agent or block get pushed off the edge?

        if (!Physics.Raycast(agentRB.position, Vector3.down, 20)) // if the agent has gone over the edge, we done.
        {
            fail = true; // fell off bro
            AddReward(-1f); // BAD AGENT
                          //transform.position =  GetRandomSpawnPos(agentSpawnAreaBounds, agentSpawnArea);
            Done(); // if we mark an agent as done it will be reset automatically. AgentReset() will be called.
        }

        if (fail)
        {
            StartCoroutine(GoalScoredSwapGroundMaterial(academy.failMaterial, .5f)); // swap ground material to indicate fail
        }
    }

    // detect when we touch the goal
    void OnCollisionEnter(Collision col)
    {
        if (col.gameObject.CompareTag("goal")) // touched goal
        {
            if ((selection == 0 && col.gameObject.name == "GoalA") || (selection == 1 && col.gameObject.name == "GoalB"))
            {
                AddReward(1f); // you get 5 points
                StartCoroutine(GoalScoredSwapGroundMaterial(academy.goalScoredMaterial, 2)); // swap ground material for a bit to indicate we scored.
            }
            else
            {
                AddReward(-0.1f); // you lose a point
                StartCoroutine(GoalScoredSwapGroundMaterial(academy.failMaterial, .5f)); // swap ground material to indicate fail
            }
            Done(); // if we mark an agent as done it will be reset automatically. AgentReset() will be called.
        }
    }

    // In the editor, if "Reset On Done" is checked then AgentReset() will be called automatically anytime we mark done = true in an agent script.
    public override void AgentReset()
    {
        selection = Random.Range(0, 2);
        if (selection == 0)
        {
            orangeBlock.transform.position = new Vector3(0f + Random.Range(-3f, 3f), 2f, -15f + Random.Range(-5f, 5f)) + ground.transform.position;
            violetBlock.transform.position = new Vector3(0f, -1000f, -15f + Random.Range(-5f, 5f)) + ground.transform.position;
        }
        else
        {
            orangeBlock.transform.position = new Vector3(0f, -1000f, -15f + Random.Range(-5f, 5f)) + ground.transform.position;
            violetBlock.transform.position = new Vector3(0f, 2f, -15f + Random.Range(-5f, 5f)) + ground.transform.position;
        }
        transform.position = new Vector3(0f+ Random.Range(-3f, 3f), 1f, 0f + Random.Range(-5f, 5f)) + ground.transform.position;
        transform.rotation = Quaternion.Euler(0f, Random.Range(0f, 360f), 0f);
        agentRB.velocity *= 0f;
    }
}
<|MERGE_RESOLUTION|>--- conflicted
+++ resolved
@@ -137,11 +137,7 @@
     {
         AddReward(-0.0003f);
 
-<<<<<<< HEAD
-        MoveAgent(act); // perform agent actions
-=======
         MoveAgent(vectorAction); //perform agent actions
->>>>>>> 6b2df93d
         bool fail = false;  // did the agent or block get pushed off the edge?
 
         if (!Physics.Raycast(agentRB.position, Vector3.down, 20)) // if the agent has gone over the edge, we done.
