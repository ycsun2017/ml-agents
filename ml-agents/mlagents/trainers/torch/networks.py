--- conflicted
+++ resolved
@@ -14,15 +14,11 @@
 from mlagents.trainers.torch.encoders import VectorInput
 from mlagents.trainers.buffer import AgentBuffer
 from mlagents.trainers.trajectory import ObsUtil
-<<<<<<< HEAD
-from mlagents.trainers.torch.attention import ResidualSelfAttention, EntityEmbeddings
-=======
 from mlagents.trainers.torch.attention import (
     EntityEmbedding,
     ResidualSelfAttention,
     get_zero_entities_mask,
 )
->>>>>>> ec15034a
 
 
 ActivationFunction = Callable[[torch.Tensor], torch.Tensor]
@@ -660,13 +656,7 @@
             tanh_squash,
         )
         self.stream_names = stream_names
-<<<<<<< HEAD
-        self.critic = CentralizedValueNetwork(
-            stream_names, sensor_specs, network_settings
-        )
-=======
         self.critic = ValueNetwork(stream_names, observation_specs, network_settings)
->>>>>>> ec15034a
 
     @property
     def memory_size(self) -> int:
