from typing import List, Optional, Tuple
from mlagents.torch_utils import torch, nn
import numpy as np

from mlagents.trainers.torch.encoders import (
    SimpleVisualEncoder,
    ResNetVisualEncoder,
    NatureVisualEncoder,
    SmallVisualEncoder,
    VectorInput,
)
from mlagents.trainers.settings import EncoderType, ScheduleType
from mlagents.trainers.exception import UnityTrainerException
from mlagents_envs.base_env import SensorSpec


class ModelUtils:
    # Minimum supported side for each encoder type. If refactoring an encoder, please
    # adjust these also.
    MIN_RESOLUTION_FOR_ENCODER = {
        EncoderType.MATCH3: 5,
        EncoderType.SIMPLE: 20,
        EncoderType.NATURE_CNN: 36,
        EncoderType.RESNET: 15,
    }

    @staticmethod
    def update_learning_rate(optim: torch.optim.Optimizer, lr: float) -> None:
        """
        Apply a learning rate to a torch optimizer.
        :param optim: Optimizer
        :param lr: Learning rate
        """
        for param_group in optim.param_groups:
            param_group["lr"] = lr

    class DecayedValue:
        def __init__(
            self,
            schedule: ScheduleType,
            initial_value: float,
            min_value: float,
            max_step: int,
        ):
            """
            Object that represnets value of a parameter that should be decayed, assuming it is a function of
            global_step.
            :param schedule: Type of learning rate schedule.
            :param initial_value: Initial value before decay.
            :param min_value: Decay value to this value by max_step.
            :param max_step: The final step count where the return value should equal min_value.
            :param global_step: The current step count.
            :return: The value.
            """
            self.schedule = schedule
            self.initial_value = initial_value
            self.min_value = min_value
            self.max_step = max_step

        def get_value(self, global_step: int) -> float:
            """
            Get the value at a given global step.
            :param global_step: Step count.
            :returns: Decayed value at this global step.
            """
            if self.schedule == ScheduleType.CONSTANT:
                return self.initial_value
            elif self.schedule == ScheduleType.LINEAR:
                return ModelUtils.polynomial_decay(
                    self.initial_value, self.min_value, self.max_step, global_step
                )
            else:
                raise UnityTrainerException(f"The schedule {self.schedule} is invalid.")

    @staticmethod
    def polynomial_decay(
        initial_value: float,
        min_value: float,
        max_step: int,
        global_step: int,
        power: float = 1.0,
    ) -> float:
        """
        Get a decayed value based on a polynomial schedule, with respect to the current global step.
        :param initial_value: Initial value before decay.
        :param min_value: Decay value to this value by max_step.
        :param max_step: The final step count where the return value should equal min_value.
        :param global_step: The current step count.
        :param power: Power of polynomial decay. 1.0 (default) is a linear decay.
        :return: The current decayed value.
        """
        global_step = min(global_step, max_step)
        decayed_value = (initial_value - min_value) * (
            1 - float(global_step) / max_step
        ) ** (power) + min_value
        return decayed_value

    @staticmethod
    def get_encoder_for_type(encoder_type: EncoderType) -> nn.Module:
        ENCODER_FUNCTION_BY_TYPE = {
            EncoderType.SIMPLE: SimpleVisualEncoder,
            EncoderType.NATURE_CNN: NatureVisualEncoder,
            EncoderType.RESNET: ResNetVisualEncoder,
            EncoderType.MATCH3: SmallVisualEncoder,
        }
        return ENCODER_FUNCTION_BY_TYPE.get(encoder_type)

    @staticmethod
    def _check_resolution_for_encoder(
        height: int, width: int, vis_encoder_type: EncoderType
    ) -> None:
        min_res = ModelUtils.MIN_RESOLUTION_FOR_ENCODER[vis_encoder_type]
        if height < min_res or width < min_res:
            raise UnityTrainerException(
                f"Visual observation resolution ({width}x{height}) is too small for"
                f"the provided EncoderType ({vis_encoder_type.value}). The min dimension is {min_res}"
            )

    @staticmethod
    def get_encoder_for_obs(
        shape: Tuple[int, ...],
        normalize: bool,
        h_size: int,
        vis_encode_type: EncoderType,
    ) -> Tuple[nn.Module, int]:
        """
        Returns the encoder and the size of the appropriate encoder.
        :param shape: Tuples that represent the observation dimension.
        :param normalize: Normalize all vector inputs.
        :param h_size: Number of hidden units per layer.
        :param vis_encode_type: Type of visual encoder to use.
        """
        if len(shape) == 1:
            # Case rank 1 tensor
            return (VectorInput(shape[0], normalize), shape[0])
        if len(shape) == 3:
            ModelUtils._check_resolution_for_encoder(
                shape[0], shape[1], vis_encode_type
            )
            visual_encoder_class = ModelUtils.get_encoder_for_type(vis_encode_type)
            return (visual_encoder_class(shape[0], shape[1], shape[2], h_size), h_size)
        raise UnityTrainerException(f"Unsupported shape of {shape} for observation")

    @staticmethod
    def create_input_processors(
        sensor_spec: List[SensorSpec],
        h_size: int,
        vis_encode_type: EncoderType,
        normalize: bool = False,
    ) -> Tuple[nn.ModuleList, List[int]]:
        """
        Creates visual and vector encoders, along with their normalizers.
        :param sensor_spec: List of SensorSpec that represent the observation dimensions.
        :param action_size: Number of additional un-normalized inputs to each vector encoder. Used for
            conditioning network on other values (e.g. actions for a Q function)
        :param h_size: Number of hidden units per layer.
        :param vis_encode_type: Type of visual encoder to use.
        :param unnormalized_inputs: Vector inputs that should not be normalized, and added to the vector
            obs.
        :param normalize: Normalize all vector inputs.
        :return: Tuple of visual encoders and vector encoders each as a list.
        """
        encoders: List[nn.Module] = []
        embedding_sizes: List[int] = []

<<<<<<< HEAD
        visual_encoder_class = ModelUtils.get_encoder_for_type(vis_encode_type)
        vector_size = 0
        visual_output_size = 0
        for i, sen_spec in enumerate(sensor_spec):
            if len(sen_spec.shape) == 3:
                ModelUtils._check_resolution_for_encoder(
                    sen_spec.shape[0], sen_spec.shape[1], vis_encode_type
                )
                visual_encoders.append(
                    visual_encoder_class(
                        sen_spec.shape[0], sen_spec.shape[1], sen_spec.shape[2], h_size
                    )
                )
                visual_output_size += h_size
            elif len(sen_spec.shape) == 1:
                vector_size += sen_spec.shape[0]
            else:
                raise UnityTrainerException(
                    f"Unsupported shape of {sen_spec.shape} for observation {i}"
                )
        if vector_size > 0:
            vector_encoders.append(VectorInput(vector_size, normalize))
        # Total output size for all inputs + CNNs
        total_processed_size = vector_size + visual_output_size
        return (
            nn.ModuleList(visual_encoders),
            nn.ModuleList(vector_encoders),
            total_processed_size,
        )
=======
        for dimension in observation_shapes:
            encoder, embedding_size = ModelUtils.get_encoder_for_obs(
                dimension, normalize, h_size, vis_encode_type
            )
            encoders.append(encoder)
            embedding_sizes.append(embedding_size)

        return (nn.ModuleList(encoders), embedding_sizes)
>>>>>>> 219f12ef

    @staticmethod
    def list_to_tensor(
        ndarray_list: List[np.ndarray], dtype: Optional[torch.dtype] = torch.float32
    ) -> torch.Tensor:
        """
        Converts a list of numpy arrays into a tensor. MUCH faster than
        calling as_tensor on the list directly.
        """
        return torch.as_tensor(np.asanyarray(ndarray_list), dtype=dtype)

    @staticmethod
    def to_numpy(tensor: torch.Tensor) -> np.ndarray:
        """
        Converts a Torch Tensor to a numpy array. If the Tensor is on the GPU, it will
        be brought to the CPU.
        """
        return tensor.detach().cpu().numpy()

    @staticmethod
    def break_into_branches(
        concatenated_logits: torch.Tensor, action_size: List[int]
    ) -> List[torch.Tensor]:
        """
        Takes a concatenated set of logits that represent multiple discrete action branches
        and breaks it up into one Tensor per branch.
        :param concatenated_logits: Tensor that represents the concatenated action branches
        :param action_size: List of ints containing the number of possible actions for each branch.
        :return: A List of Tensors containing one tensor per branch.
        """
        action_idx = [0] + list(np.cumsum(action_size))
        branched_logits = [
            concatenated_logits[:, action_idx[i] : action_idx[i + 1]]
            for i in range(len(action_size))
        ]
        return branched_logits

    @staticmethod
    def actions_to_onehot(
        discrete_actions: torch.Tensor, action_size: List[int]
    ) -> List[torch.Tensor]:
        """
        Takes a tensor of discrete actions and turns it into a List of onehot encoding for each
        action.
        :param discrete_actions: Actions in integer form.
        :param action_size: List of branch sizes. Should be of same size as discrete_actions'
        last dimension.
        :return: List of one-hot tensors, one representing each branch.
        """
        onehot_branches = [
            torch.nn.functional.one_hot(_act.T, action_size[i]).float()
            for i, _act in enumerate(discrete_actions.long().T)
        ]
        return onehot_branches

    @staticmethod
    def dynamic_partition(
        data: torch.Tensor, partitions: torch.Tensor, num_partitions: int
    ) -> List[torch.Tensor]:
        """
        Torch implementation of dynamic_partition :
        https://www.tensorflow.org/api_docs/python/tf/dynamic_partition
        Splits the data Tensor input into num_partitions Tensors according to the indices in
        partitions.
        :param data: The Tensor data that will be split into partitions.
        :param partitions: An indices tensor that determines in which partition each element
        of data will be in.
        :param num_partitions: The number of partitions to output. Corresponds to the
        maximum possible index in the partitions argument.
        :return: A list of Tensor partitions (Their indices correspond to their partition index).
        """
        res: List[torch.Tensor] = []
        for i in range(num_partitions):
            res += [data[(partitions == i).nonzero().squeeze(1)]]
        return res

    @staticmethod
    def masked_mean(tensor: torch.Tensor, masks: torch.Tensor) -> torch.Tensor:
        """
        Returns the mean of the tensor but ignoring the values specified by masks.
        Used for masking out loss functions.
        :param tensor: Tensor which needs mean computation.
        :param masks: Boolean tensor of masks with same dimension as tensor.
        """
        return (tensor.T * masks).sum() / torch.clamp(
            (torch.ones_like(tensor.T) * masks).float().sum(), min=1.0
        )

    @staticmethod
    def soft_update(source: nn.Module, target: nn.Module, tau: float) -> None:
        """
        Performs an in-place polyak update of the target module based on the source,
        by a ratio of tau. Note that source and target modules must have the same
        parameters, where:
            target = tau * source + (1-tau) * target
        :param source: Source module whose parameters will be used.
        :param target: Target module whose parameters will be updated.
        :param tau: Percentage of source parameters to use in average. Setting tau to
            1 will copy the source parameters to the target.
        """
        with torch.no_grad():
            for source_param, target_param in zip(
                source.parameters(), target.parameters()
            ):
                target_param.data.mul_(1.0 - tau)
                torch.add(
                    target_param.data,
                    source_param.data,
                    alpha=tau,
                    out=target_param.data,
                )<|MERGE_RESOLUTION|>--- conflicted
+++ resolved
@@ -162,47 +162,14 @@
         """
         encoders: List[nn.Module] = []
         embedding_sizes: List[int] = []
-
-<<<<<<< HEAD
-        visual_encoder_class = ModelUtils.get_encoder_for_type(vis_encode_type)
-        vector_size = 0
-        visual_output_size = 0
-        for i, sen_spec in enumerate(sensor_spec):
-            if len(sen_spec.shape) == 3:
-                ModelUtils._check_resolution_for_encoder(
-                    sen_spec.shape[0], sen_spec.shape[1], vis_encode_type
-                )
-                visual_encoders.append(
-                    visual_encoder_class(
-                        sen_spec.shape[0], sen_spec.shape[1], sen_spec.shape[2], h_size
-                    )
-                )
-                visual_output_size += h_size
-            elif len(sen_spec.shape) == 1:
-                vector_size += sen_spec.shape[0]
-            else:
-                raise UnityTrainerException(
-                    f"Unsupported shape of {sen_spec.shape} for observation {i}"
-                )
-        if vector_size > 0:
-            vector_encoders.append(VectorInput(vector_size, normalize))
-        # Total output size for all inputs + CNNs
-        total_processed_size = vector_size + visual_output_size
-        return (
-            nn.ModuleList(visual_encoders),
-            nn.ModuleList(vector_encoders),
-            total_processed_size,
-        )
-=======
-        for dimension in observation_shapes:
+        for sen_spec in sensor_spec:
             encoder, embedding_size = ModelUtils.get_encoder_for_obs(
-                dimension, normalize, h_size, vis_encode_type
+                sen_spec.shape, normalize, h_size, vis_encode_type
             )
             encoders.append(encoder)
             embedding_sizes.append(embedding_size)
 
         return (nn.ModuleList(encoders), embedding_sizes)
->>>>>>> 219f12ef
 
     @staticmethod
     def list_to_tensor(
