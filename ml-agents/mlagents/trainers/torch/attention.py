--- conflicted
+++ resolved
@@ -1,11 +1,8 @@
 from mlagents.torch_utils import torch
 from typing import Tuple, Optional, List
 from mlagents.trainers.torch.layers import LinearEncoder, Initialization, linear_layer
-<<<<<<< HEAD
-=======
 from mlagents.trainers.torch.model_serialization import exporting_to_onnx
 from mlagents.trainers.exception import UnityTrainerException
->>>>>>> 60a3e1d9
 
 
 class MultiHeadAttention(torch.nn.Module):
@@ -25,14 +22,9 @@
 
     def __init__(self, embedding_size: int, num_heads: int):
         super().__init__()
-<<<<<<< HEAD
-        self.n_heads, self.embedding_size = num_heads, embedding_size
-        self.head_size: int = self.embedding_size // self.n_heads
-=======
         self.n_heads = num_heads
         self.head_size: int = embedding_size // self.n_heads
         self.embedding_size: int = self.head_size * self.n_heads
->>>>>>> 60a3e1d9
 
     def forward(
         self,
@@ -87,7 +79,10 @@
 
 class EntityEmbeddings(torch.nn.Module):
     """
-<<<<<<< HEAD
+    A module used to embed entities before passing them to a self-attention block.
+    Used in conjunction with ResidualSelfAttention to encode information about a self
+    and additional entities. Can also concatenate self to entities for ego-centric self-
+    attention. Inspired by architecture used in https://arxiv.org/pdf/1909.07528.pdf.
     """
 
     def __init__(
@@ -98,6 +93,17 @@
         entity_num_max_elements: Optional[List[int]] = None,
         concat_self: bool = True,
     ):
+        """
+        Constructs an EntityEmbeddings module.
+        :param x_self_size: Size of "self" entity.
+        :param entity_sizes: List of sizes for other entities. Should be of length
+            equivalent to the number of entities.
+        :param embedding_size: Embedding size for entity encoders.
+        :param entity_num_max_elements: Maximum elements in an entity, None for unrestricted.
+            Needs to be assigned in order for model to be exportable to ONNX and Barracuda.
+        :param concat_self: Whether to concatenate x_self to entites. Set True for ego-centric
+            self-attention.
+        """
         super().__init__()
         self.self_size: int = x_self_size
         self.entity_sizes: List[int] = entity_sizes
@@ -115,99 +121,6 @@
                 for ent_size in self.entity_sizes
             ]
         )
-
-    def forward(
-        self, x_self: torch.Tensor, entities: List[torch.Tensor]
-    ) -> Tuple[torch.Tensor, int]:
-        if self.concat_self:
-            # Concatenate all observations with self
-            self_and_ent: List[torch.Tensor] = []
-            for num_entities, ent in zip(self.entity_num_max_elements, entities):
-                if num_entities < 0:
-                    num_entities = ent.shape[1]
-                expanded_self = x_self.reshape(-1, 1, self.self_size)
-                expanded_self = torch.cat([expanded_self] * num_entities, dim=1)
-                self_and_ent.append(torch.cat([expanded_self, ent], dim=2))
-        else:
-            self_and_ent = entities
-            # Encode and concatenate entites
-        encoded_entities = torch.cat(
-            [ent_encoder(x) for ent_encoder, x in zip(self.ent_encoders, self_and_ent)],
-            dim=1,
-        )
-        return encoded_entities
-
-    @staticmethod
-    def get_masks(observations: List[torch.Tensor]) -> List[torch.Tensor]:
-        """
-        Takes a List of Tensors and returns a List of mask Tensor with 1 if the input was
-        all zeros (on dimension 2) and 0 otherwise. This is used in the Attention
-        layer to mask the padding observations.
-        """
-        with torch.no_grad():
-            # Generate the masking tensors for each entities tensor (mask only if all zeros)
-            key_masks: List[torch.Tensor] = [
-                (torch.sum(ent ** 2, axis=2) < 0.01).type(torch.FloatTensor)
-                for ent in observations
-            ]
-        return key_masks
-
-
-class SmallestAttention(torch.nn.Module):
-=======
-    A module used to embed entities before passing them to a self-attention block.
-    Used in conjunction with ResidualSelfAttention to encode information about a self
-    and additional entities. Can also concatenate self to entities for ego-centric self-
-    attention. Inspired by architecture used in https://arxiv.org/pdf/1909.07528.pdf.
-    """
-
->>>>>>> 60a3e1d9
-    def __init__(
-        self,
-        x_self_size: int,
-        entity_sizes: List[int],
-        embedding_size: int,
-        entity_num_max_elements: Optional[List[int]] = None,
-        concat_self: bool = True,
-    ):
-        """
-        Constructs an EntityEmbeddings module.
-        :param x_self_size: Size of "self" entity.
-        :param entity_sizes: List of sizes for other entities. Should be of length
-            equivalent to the number of entities.
-        :param embedding_size: Embedding size for entity encoders.
-        :param entity_num_max_elements: Maximum elements in an entity, None for unrestricted.
-            Needs to be assigned in order for model to be exportable to ONNX and Barracuda.
-        :param concat_self: Whether to concatenate x_self to entites. Set True for ego-centric
-            self-attention.
-        """
-        super().__init__()
-        self.self_size: int = x_self_size
-        self.entity_sizes: List[int] = entity_sizes
-        self.entity_num_max_elements: List[int] = [-1] * len(entity_sizes)
-        if entity_num_max_elements is not None:
-            self.entity_num_max_elements = entity_num_max_elements
-
-        self.concat_self: bool = concat_self
-        # If not concatenating self, input to encoder is just entity size
-        if not concat_self:
-            self.self_size = 0
-        self.ent_encoders = torch.nn.ModuleList(
-            [
-<<<<<<< HEAD
-                LinearEncoder(self.self_size + ent_size, 2, embedding_size)
-                # LinearEncoder(self.self_size + ent_size, 3, embedding_size)
-                # LinearEncoder(self.self_size + ent_size, 1, embedding_size)
-                for ent_size in self.entities_sizes
-            ]
-        )
-        self.importance_layer = LinearEncoder(embedding_size, 1, 1)
-=======
-                LinearEncoder(self.self_size + ent_size, 1, embedding_size)
-                for ent_size in self.entity_sizes
-            ]
-        )
->>>>>>> 60a3e1d9
 
     def forward(
         self, x_self: torch.Tensor, entities: List[torch.Tensor]
@@ -233,16 +146,6 @@
             [ent_encoder(x) for ent_encoder, x in zip(self.ent_encoders, self_and_ent)],
             dim=1,
         )
-<<<<<<< HEAD
-        mask = torch.cat(key_masks, dim=1)
-        # Feed to self attention
-        importance = self.importance_layer(qkv) + mask.unsqueeze(2) * -1e6
-        importance = torch.softmax(importance, dim=1)
-        weighted_qkv = qkv * importance
-
-        output = torch.sum(weighted_qkv, dim=1)
-        output = torch.cat([output, x_self], dim=1)
-=======
         return encoded_entities
 
     @staticmethod
@@ -259,20 +162,13 @@
                 for ent in observations
             ]
         return key_masks
->>>>>>> 60a3e1d9
 
 
 class ResidualSelfAttention(torch.nn.Module):
     """
-<<<<<<< HEAD
-    A simple architecture inspired from https://arxiv.org/pdf/1909.07528.pdf that uses
-    multi head self attention to encode information about a "Self" and a list of
-    relevant "Entities".
-=======
     Residual self attentioninspired from https://arxiv.org/pdf/1909.07528.pdf. Can be used
     with an EntityEmbeddings module, to apply multi head self attention to encode information
     about a "Self" and a list of relevant "Entities".
->>>>>>> 60a3e1d9
     """
 
     EPSILON = 1e-7
@@ -283,8 +179,6 @@
         entity_num_max_elements: Optional[List[int]] = None,
         num_heads: int = 4,
     ):
-<<<<<<< HEAD
-=======
         """
         Constructs a ResidualSelfAttention module.
         :param embedding_size: Embedding sizee for attention mechanism and
@@ -295,7 +189,6 @@
             unexportable to ONNX/Barracuda.
         :param num_heads: Number of heads for Multi Head Self-Attention
         """
->>>>>>> 60a3e1d9
         super().__init__()
         self.max_num_ent: Optional[int] = None
         if entity_num_max_elements is not None:
@@ -340,9 +233,6 @@
         value = self.fc_v(inp)  # (b, n_k, emb)
 
         # Only use max num if provided
-<<<<<<< HEAD
-        num_ent = self.max_num_ent if self.max_num_ent is not None else inp.shape[1]
-=======
         if self.max_num_ent is not None:
             num_ent = self.max_num_ent
         else:
@@ -352,7 +242,6 @@
                     "Trying to export an attention mechanism that doesn't have a set max \
                     number of elements."
                 )
->>>>>>> 60a3e1d9
 
         output, _ = self.attention(query, key, value, num_ent, num_ent, mask)
         # Residual
