--- conflicted
+++ resolved
@@ -60,12 +60,8 @@
         )
         self.summary_writer = tf.summary.FileWriter(self.summary_path)
         self._reward_buffer: Deque[float] = deque(maxlen=reward_buff_cap)
-<<<<<<< HEAD
         self.policy: TFPolicy = None
         self.policies: Dict[str, TFPolicy] = {}
-=======
-        self.policy: TFPolicy = None  # type: ignore  # this will always get set
->>>>>>> 299b3325
         self.step: int = 0
 
     def check_param_keys(self):
@@ -291,7 +287,6 @@
         """
         raise UnityTrainerException("The update_model method was not implemented.")
 
-<<<<<<< HEAD
     def create_policy(self, brain_parameters: BrainParameters) -> TFPolicy:
         """
         Creates policy
@@ -303,7 +298,6 @@
         Gets policy from trainers list of policies
         """
         return self.policies[brain_name]
-=======
+
     def advance(self) -> None:
-        pass
->>>>>>> 299b3325
+        pass