# Changelog

All notable changes to this package will be documented in this file.

The format is based on [Keep a Changelog](http://keepachangelog.com/en/1.0.0/)
and this project adheres to
[Semantic Versioning](http://semver.org/spec/v2.0.0.html).

## [Unreleased]
### Major Changes
#### com.unity.ml-agents (C#)
- The `BufferSensor` and `BufferSensorComponent` have been added. They allow the Agent to observe variable number of entities. (#4909)
#### ml-agents / ml-agents-envs / gym-unity (Python)

### Minor Changes
#### com.unity.ml-agents / com.unity.ml-agents.extensions (C#)
#### ml-agents / ml-agents-envs / gym-unity (Python)
- The `encoding_size` setting for RewardSignals has been deprecated. Please use `network_settings` instead. (#4982)
<<<<<<< HEAD
- Sensor names are now passed through to `ObservationSpec.name`. (#5036)
=======
- The `cattrs` version dependency was updated to allow `>=1.1.0` on Python 3.8 or higher. (#4821)

>>>>>>> 3fb97b45
### Bug Fixes
#### com.unity.ml-agents / com.unity.ml-agents.extensions (C#)
#### ml-agents / ml-agents-envs / gym-unity (Python)
- An issue that caused `GAIL` to fail for environments where agents can terminate episodes by self-sacrifice has been fixed. (#4971)
- Fix an issue where queuing InputEvents overwrote data from previous events in the same frame.

## [1.8.0-preview] - 2021-02-17
### Major Changes
#### com.unity.ml-agents (C#)
#### ml-agents / ml-agents-envs / gym-unity (Python)
- TensorFlow trainers have been removed, please use the Torch trainers instead. (#4707)
- A plugin system for `mlagents-learn` has been added. You can now define custom
  `StatsWriter` implementations and register them to be called during training.
  More types of plugins will be added in the future. (#4788)

### Minor Changes
#### com.unity.ml-agents / com.unity.ml-agents.extensions (C#)
- The `ActionSpec` constructor is now public. Previously, it was not possible to create an
  ActionSpec with both continuous and discrete actions from code. (#4896)
- `StatAggregationMethod.Sum` can now be passed to `StatsRecorder.Add()`. This
  will result in the values being summed (instead of averaged) when written to
  TensorBoard. Thanks to @brccabral for the contribution! (#4816)
- The upper limit for the time scale (by setting the `--time-scale` paramater in mlagents-learn) was
  removed when training with a player. The Editor still requires it to be clamped to 100. (#4867)
- Added the IHeuristicProvider interface to allow IActuators as well as Agent implement the Heuristic function to generate actions.
  Updated the Basic example and the Match3 Example to use Actuators.
  Changed the namespace and file names of classes in com.unity.ml-agents.extensions. (#4849)
- Added `VectorSensor.AddObservation(IList<float>)`. `VectorSensor.AddObservation(IEnumerable<float>)`
  is deprecated. The `IList` version is recommended, as it does not generate any
  additional memory allocations. (#4887)
- Added `ObservationWriter.AddList()` and deprecated `ObservationWriter.AddRange()`.
  `AddList()` is recommended, as it does not generate any additional memory allocations. (#4887)
- The Barracuda dependency was upgraded to 1.3.0. (#4898)
- Added `ActuatorComponent.CreateActuators`, and deprecate `ActuatorComponent.CreateActuator`.  The
  default implementation will wrap `ActuatorComponent.CreateActuator` in an array and return that. (#4899)
- `InferenceDevice.Burst` was added, indicating that Agent's model will be run using Barracuda's Burst backend.
  This is the default for new Agents, but existing ones that use `InferenceDevice.CPU` should update to
  `InferenceDevice.Burst`. (#4925)
- Add an InputActuatorComponent to allow the generation of Agent action spaces from an InputActionAsset.
  Projects wanting to use this feature will need to add the
  [Input System Package](https://docs.unity3d.com/Packages/com.unity.inputsystem@1.1/manual/index.html)
  at version 1.1.0-preview.3 or later. (#4881)

#### ml-agents / ml-agents-envs / gym-unity (Python)
- Tensorboard now logs the Environment Reward as both a scalar and a histogram. (#4878)
- Added a `--torch-device` commandline option to `mlagents-learn`, which sets the default
  [`torch.device`](https://pytorch.org/docs/stable/tensor_attributes.html#torch.torch.device) used for training. (#4888)
- The `--cpu` commandline option had no effect and was removed. Use `--torch-device=cpu` to force CPU training. (#4888)
- The `mlagents_env` API has changed, `BehaviorSpec` now has a `observation_specs` property containing a list of `ObservationSpec`. For more information on `ObservationSpec` see [here](https://github.com/Unity-Technologies/ml-agents/blob/main/docs/Python-API.md#behaviorspec). (#4763, #4825)

### Bug Fixes
#### com.unity.ml-agents (C#)
- Fix a compile warning about using an obsolete enum in `GrpcExtensions.cs`. (#4812)
- CameraSensor now logs an error if the GraphicsDevice is null. (#4880)
- Removed unnecessary memory allocations in `ActuatorManager.UpdateActionArray()` (#4877)
- Removed unnecessary memory allocations in `SensorShapeValidator.ValidateSensors()` (#4879)
- Removed unnecessary memory allocations in `SideChannelManager.GetSideChannelMessage()` (#4886)
- Removed several memory allocations that happened during inference. On a test scene, this
  reduced the amount of memory allocated by approximately 25%. (#4887)
- Removed several memory allocations that happened during inference with discrete actions. (#4922)
- Properly catch permission errors when writing timer files. (#4921)
- Unexpected exceptions during training initialization and shutdown are now logged. If you see
  "noisy" logs, please let us know! (#4930, #4935)

#### ml-agents / ml-agents-envs / gym-unity (Python)
- Fixed a bug that would cause an exception when `RunOptions` was deserialized via `pickle`. (#4842)
- Fixed a bug that can cause a crash if a behavior can appear during training in multi-environment training. (#4872)
- Fixed the computation of entropy for continuous actions. (#4869)
- Fixed a bug that would cause `UnityEnvironment` to wait the full timeout
  period and report a misleading error message if the executable crashed
  without closing the connection. It now periodically checks the process status
  while waiting for a connection, and raises a better error message if it crashes. (#4880)
- Passing a `-logfile` option in the `--env-args` option to `mlagents-learn` is
  no longer overwritten. (#4880)
- The `load_weights` function was being called unnecessarily often in the Ghost Trainer leading to training slowdowns. (#4934)


## [1.7.2-preview] - 2020-12-22
### Bug Fixes
#### com.unity.ml-agents (C#)
- Add analytics package dependency to the package manifest. (#4794)
#### ml-agents / ml-agents-envs / gym-unity (Python)
- Fixed the docker build process. (#4791)


## [1.7.0-preview] - 2020-12-21
### Major Changes
#### com.unity.ml-agents (C#)
#### ml-agents / ml-agents-envs / gym-unity (Python)
- PyTorch trainers now support training agents with both continuous and discrete action spaces. (#4702)
The `.onnx` models generated by the trainers of this release are incompatible with versions of Barracuda before `1.2.1-preview`. If you upgrade the trainers, you must upgrade the version of the Barracuda package as well (which can be done by upgrading the `com.unity.ml-agents` package).
### Minor Changes
#### com.unity.ml-agents / com.unity.ml-agents.extensions (C#)
- Agents with both continuous and discrete actions are now supported. You can specify
both continuous and discrete action sizes in Behavior Parameters. (#4702, #4718)
- In order to improve the developer experience for Unity ML-Agents Toolkit, we have added in-editor analytics.
Please refer to "Information that is passively collected by Unity" in the
[Unity Privacy Policy](https://unity3d.com/legal/privacy-policy). (#4677)
- The FoodCollector example environment now uses continuous actions for moving and
discrete actions for shooting. (#4746)
#### ml-agents / ml-agents-envs / gym-unity (Python)
- `ActionSpec.validate_action()` now enforces that `UnityEnvironment.set_action_for_agent()` receives a 1D `np.array`. (#4691)

### Bug Fixes
#### com.unity.ml-agents (C#)
- Removed noisy warnings about API minor version mismatches in both the C# and python code. (#4688)
#### ml-agents / ml-agents-envs / gym-unity (Python)


## [1.6.0-preview] - 2020-11-18
### Major Changes
#### com.unity.ml-agents (C#)
#### ml-agents / ml-agents-envs / gym-unity (Python)
 - PyTorch trainers are now the default. See the
 [installation docs](https://github.com/Unity-Technologies/ml-agents/blob/main/docs/Installation.md) for
 more information on installing PyTorch. For the time being, TensorFlow is still available;
 you can use the TensorFlow backend by adding `--tensorflow` to the CLI, or
 adding `framework: tensorflow` in the configuration YAML. (#4517)

### Minor Changes
#### com.unity.ml-agents / com.unity.ml-agents.extensions (C#)
- The Barracuda dependency was upgraded to 1.1.2 (#4571)
- Utilities were added to `com.unity.ml-agents.extensions` to make it easier to
integrate with match-3 games. See the [readme](https://github.com/Unity-Technologies/ml-agents/blob/main/com.unity.ml-agents.extensions/Documentation~/Match3.md)
for more details. (#4515)
#### ml-agents / ml-agents-envs / gym-unity (Python)
- The `action_probs` node is no longer listed as an output in TensorFlow models (#4613).

### Bug Fixes
#### com.unity.ml-agents (C#)
- `Agent.CollectObservations()` and `Agent.EndEpisode()` will now throw an exception
if they are called recursively (for example, if they call `Agent.EndEpisode()`).
Previously, this would result in an infinite loop and cause the editor to hang. (#4573)
#### ml-agents / ml-agents-envs / gym-unity (Python)
- Fixed an issue where runs could not be resumed when using TensorFlow and Ghost Training. (#4593)
- Change the tensor type of step count from int32 to int64 to address the overflow issue when step
goes larger than 2^31. Previous Tensorflow checkpoints will become incompatible and cannot be loaded. (#4607)
- Remove extra period after "Training" in console log. (#4674)


## [1.5.0-preview] - 2020-10-14
### Major Changes
#### com.unity.ml-agents (C#)
#### ml-agents / ml-agents-envs / gym-unity (Python)
 - Added the Random Network Distillation (RND) intrinsic reward signal to the Pytorch
 trainers. To use RND, add a `rnd` section to the `reward_signals` section of your
 yaml configuration file. [More information here](https://github.com/Unity-Technologies/ml-agents/blob/main/docs/Training-Configuration-File.md#rnd-intrinsic-reward) (#4473)
### Minor Changes
#### com.unity.ml-agents (C#)
 - Stacking for compressed observations is now supported. An additional setting
 option `Observation Stacks` is added in editor to sensor components that support
 compressed observations. A new class `ISparseChannelSensor` with an
 additional method `GetCompressedChannelMapping()`is added to generate a mapping
 of the channels in compressed data to the actual channel after decompression,
 for the python side to decompress correctly. (#4476)
 - Added a new visual 3DBall environment. (#4513)
#### ml-agents / ml-agents-envs / gym-unity (Python)
 - The Communication API was changed to 1.2.0 to indicate support for stacked
 compressed observation. A new entry `compressed_channel_mapping` is added to the
 proto to handle decompression correctly. Newer versions of the package that wish to
 make use of this will also need a compatible version of the Python trainers. (#4476)
 - In the `VisualFoodCollector` scene, a vector flag representing the frozen state of
 the agent is added to the input observations in addition to the original first-person
 camera frame. The scene is able to train with the provided default config file. (#4511)
 - Added conversion to string for sampler classes to increase the verbosity of
 the curriculum lesson changes. The lesson updates would now output the sampler
 stats in addition to the lesson and parameter name to the console.  (#4484)
 - Localized documentation in Russian is added. Thanks to @SergeyMatrosov for
 the contribution. (#4529)
### Bug Fixes
#### com.unity.ml-agents (C#)
 - Fixed a bug where accessing the Academy outside of play mode would cause the
 Academy to get stepped multiple times when in play mode. (#4532)
#### ml-agents / ml-agents-envs / gym-unity (Python)


## [1.4.0-preview] - 2020-09-16
### Major Changes
#### com.unity.ml-agents (C#)
#### ml-agents / ml-agents-envs / gym-unity (Python)

### Minor Changes
#### com.unity.ml-agents (C#)
- The `IActuator` interface and `ActuatorComponent` abstract class were added.
These are analogous to `ISensor` and `SensorComponent`, but for applying actions
for an Agent. They allow you to control the action space more programmatically
than defining the actions in the Agent's Behavior Parameters. See
[BasicActuatorComponent.cs](https://github.com/Unity-Technologies/ml-agents/blob/release_7_docs/Project/Assets/ML-Agents/Examples/Basic/Scripts/BasicActuatorComponent.cs)
 for an example of how to use them. (#4297, #4315)
- Update Barracuda to 1.1.1-preview (#4482)
- Enabled C# formatting using `dotnet-format`. (#4362)
- GridSensor was added to the `com.unity.ml-agents.extensions` package. Thank you
to Jaden Travnik from Eidos Montreal for the contribution! (#4399)
- Added `Agent.EpisodeInterrupted()`, which can be used to reset the agent when
it has reached a user-determined maximum number of steps. This behaves similarly
to `Agent.EndEpsiode()` but has a slightly different effect on training (#4453).
#### ml-agents / ml-agents-envs / gym-unity (Python)
- Experimental PyTorch support has been added. Use `--torch` when running `mlagents-learn`, or add
`framework: pytorch` to your trainer configuration (under the behavior name) to enable it.
Note that PyTorch 1.6.0 or greater should be installed to use this feature; see
[the PyTorch website](https://pytorch.org/) for installation instructions and
[the relevant ML-Agents docs](https://github.com/Unity-Technologies/ml-agents/blob/release_7_docs/docs/Training-ML-Agents.md#using-pytorch-experimental) for usage. (#4335)
- The minimum supported version of TensorFlow was increased to 1.14.0. (#4411)
- Compressed visual observations with >3 channels are now supported. In
`ISensor.GetCompressedObservation()`, this can be done by writing 3 channels at a
time to a PNG and concatenating the resulting bytes. (#4399)
- The Communication API was changed to 1.1.0 to indicate support for concatenated PNGs
(see above). Newer versions of the package that wish to make use of this will also need
a compatible version of the trainer. (#4462)
- A CNN (`vis_encode_type: match3`) for smaller grids, e.g. board games, has been added.
(#4434)
- You can now again specify a default configuration for your behaviors. Specify `default_settings` in
your trainer configuration to do so. (#4448)
- Improved the executable detection logic for environments on Windows. (#4485)

### Bug Fixes
#### com.unity.ml-agents (C#)
- Previously, `com.unity.ml-agents` was not declaring built-in packages as
dependencies in its package.json. The relevant dependencies are now listed. (#4384)
- Agents no longer try to send observations when they become disabled if the
Academy has been shut down. (#4489)
#### ml-agents / ml-agents-envs / gym-unity (Python)
- Fixed the sample code in the custom SideChannel example. (#4466)
- A bug in the observation normalizer that would cause rewards to decrease
when using `--resume` was fixed. (#4463)
- Fixed a bug in exporting Pytorch models when using multiple discrete actions. (#4491)

## [1.3.0-preview] - 2020-08-12

### Major Changes
#### com.unity.ml-agents (C#)
#### ml-agents / ml-agents-envs / gym-unity (Python)
- The minimum supported Python version for ml-agents-envs was changed to 3.6.1. (#4244)
- The interaction between EnvManager and TrainerController was changed; EnvManager.advance() was split into to stages,
and TrainerController now uses the results from the first stage to handle new behavior names. This change speeds up
Python training by approximately 5-10%. (#4259)

### Minor Changes
#### com.unity.ml-agents (C#)
- StatsSideChannel now stores multiple values per key. This means that multiple
calls to `StatsRecorder.Add()` with the same key in the same step will no
longer overwrite each other. (#4236)
#### ml-agents / ml-agents-envs / gym-unity (Python)
- The versions of `numpy` supported by ml-agents-envs were changed to disallow 1.19.0 or later. This was done to reflect
a similar change in TensorFlow's requirements. (#4274)
- Model checkpoints are now also saved as .nn files during training. (#4127)
- Model checkpoint info is saved in TrainingStatus.json after training is concluded (#4127)
- CSV statistics writer was removed (#4300).

### Bug Fixes
#### com.unity.ml-agents (C#)
- Academy.EnvironmentStep() will now throw an exception if it is called
recursively (for example, by an Agent's CollectObservations method).
Previously, this would result in an infinite loop and cause the editor to hang.
(#4226)
#### ml-agents / ml-agents-envs / gym-unity (Python)
- The algorithm used to normalize observations was introducing NaNs if the initial observations were too large
due to incorrect initialization. The initialization was fixed and is now the observation means from the
first trajectory processed. (#4299)

## [1.2.0-preview] - 2020-07-15

### Major Changes
#### ml-agents / ml-agents-envs / gym-unity (Python)
- The Parameter Randomization feature has been refactored to enable sampling of new parameters per episode to improve robustness. The
  `resampling-interval` parameter has been removed and the config structure updated. More information [here](https://github.com/Unity-Technologies/ml-agents/blob/main/docs/Training-ML-Agents.md). (#4065)
- The Parameter Randomization feature has been merged with the Curriculum feature. It is now possible to specify a sampler
in the lesson of a Curriculum. Curriculum has been refactored and is now specified at the level of the parameter, not the
behavior. More information
[here](https://github.com/Unity-Technologies/ml-agents/blob/main/docs/Training-ML-Agents.md).(#4160)

### Minor Changes
#### com.unity.ml-agents (C#)
- `SideChannelsManager` was renamed to `SideChannelManager`. The old name is still supported, but deprecated. (#4137)
- `RayPerceptionSensor.Perceive()` now additionally store the GameObject that was hit by the ray. (#4111)
- The Barracuda dependency was upgraded to 1.0.1 (#4188)
#### ml-agents / ml-agents-envs / gym-unity (Python)
- Added new Google Colab notebooks to show how to use `UnityEnvironment'. (#4117)

### Bug Fixes
#### com.unity.ml-agents (C#)
- Fixed an issue where RayPerceptionSensor would raise an exception when the
list of tags was empty, or a tag in the list was invalid (unknown, null, or
empty string). (#4155)

#### ml-agents / ml-agents-envs / gym-unity (Python)
- Fixed an error when setting `initialize_from` in the trainer confiiguration YAML to
`null`. (#4175)
- Fixed issue with FoodCollector, Soccer, and WallJump when playing with keyboard. (#4147, #4174)
- Fixed a crash in StatsReporter when using threaded trainers with very frequent summary writes
(#4201)
- `mlagents-learn` will now raise an error immediately if `--num-envs` is greater than 1 without setting the `--env`
argument. (#4203)

## [1.1.0-preview] - 2020-06-10
### Major Changes
#### com.unity.ml-agents (C#)
#### ml-agents / ml-agents-envs / gym-unity (Python)
- Added new Walker environments. Improved ragdoll stability/performance. (#4037)
- `max_step` in the `TerminalStep` and `TerminalSteps` objects was renamed `interrupted`.
- `beta` and `epsilon` in `PPO` are no longer decayed by default but follow the same schedule as learning rate. (#3940)
- `get_behavior_names()` and `get_behavior_spec()` on UnityEnvironment were replaced by the `behavior_specs` property. (#3946)
- The first version of the Unity Environment Registry (Experimental) has been released. More information [here](https://github.com/Unity-Technologies/ml-agents/blob/release_5_docs/docs/Unity-Environment-Registry.md)(#3967)
- `use_visual` and `allow_multiple_visual_obs` in the `UnityToGymWrapper` constructor
were replaced by `allow_multiple_obs` which allows one or more visual observations and
vector observations to be used simultaneously. (#3981) Thank you @shakenes !
- Curriculum and Parameter Randomization configurations have been merged
  into the main training configuration file. Note that this means training
  configuration files are now environment-specific. (#3791)
- The format for trainer configuration has changed, and the "default" behavior has been deprecated.
  See the [Migration Guide](https://github.com/Unity-Technologies/ml-agents/blob/release_5_docs/docs/Migrating.md) for more details. (#3936)
- Training artifacts (trained models, summaries) are now found in the `results/`
  directory. (#3829)
- When using Curriculum, the current lesson will resume if training is quit and resumed. As such,
  the `--lesson` CLI option has been removed. (#4025)
### Minor Changes
#### com.unity.ml-agents (C#)
- `ObservableAttribute` was added. Adding the attribute to fields or properties on an Agent will allow it to generate
  observations via reflection. (#3925, #4006)
#### ml-agents / ml-agents-envs / gym-unity (Python)
- Unity Player logs are now written out to the results directory. (#3877)
- Run configuration YAML files are written out to the results directory at the end of the run. (#3815)
- The `--save-freq` CLI option has been removed, and replaced by a `checkpoint_interval` option in the trainer configuration YAML. (#4034)
- When trying to load/resume from a checkpoint created with an earlier verison of ML-Agents,
  a warning will be thrown. (#4035)
### Bug Fixes
- Fixed an issue where SAC would perform too many model updates when resuming from a
  checkpoint, and too few when using `buffer_init_steps`. (#4038)
- Fixed a bug in the onnx export that would cause constants needed for inference to not be visible to some versions of
  the Barracuda importer. (#4073)
#### com.unity.ml-agents (C#)
#### ml-agents / ml-agents-envs / gym-unity (Python)


## [1.0.2-preview] - 2020-05-20
### Bug Fixes
#### com.unity.ml-agents (C#)
- Fix missing .meta file


## [1.0.1-preview] - 2020-05-19
### Bug Fixes
#### com.unity.ml-agents (C#)
- A bug that would cause the editor to go into a loop when a prefab was selected was fixed. (#3949)
- BrainParameters.ToProto() no longer throws an exception if none of the fields have been set. (#3930)
- The Barracuda dependency was upgraded to 0.7.1-preview. (#3977)
#### ml-agents / ml-agents-envs / gym-unity (Python)
- An issue was fixed where using `--initialize-from` would resume from the past step count. (#3962)
- The gym wrapper error for the wrong number of agents now fires more consistently, and more details
  were added to the error message when the input dimension is wrong. (#3963)


## [1.0.0-preview] - 2020-04-30
### Major Changes
#### com.unity.ml-agents (C#)

- The `MLAgents` C# namespace was renamed to `Unity.MLAgents`, and other nested
  namespaces were similarly renamed. (#3843)
- The offset logic was removed from DecisionRequester. (#3716)
- The signature of `Agent.Heuristic()` was changed to take a float array as a
  parameter, instead of returning the array. This was done to prevent a common
  source of error where users would return arrays of the wrong size. (#3765)
- The communication API version has been bumped up to 1.0.0 and will use
  [Semantic Versioning](https://semver.org/) to do compatibility checks for
  communication between Unity and the Python process. (#3760)
- The obsolete `Agent` methods `GiveModel`, `Done`, `InitializeAgent`,
  `AgentAction` and `AgentReset` have been removed. (#3770)
- The SideChannel API has changed:
  - Introduced the `SideChannelManager` to register, unregister and access side
    channels. (#3807)
  - `Academy.FloatProperties` was replaced by `Academy.EnvironmentParameters`.
    See the [Migration Guide](https://github.com/Unity-Technologies/ml-agents/blob/release_1_docs/docs/Migrating.md)
    for more details on upgrading. (#3807)
  - `SideChannel.OnMessageReceived` is now a protected method (was public)
  - SideChannel IncomingMessages methods now take an optional default argument,
    which is used when trying to read more data than the message contains. (#3751)
  - Added a feature to allow sending stats from C# environments to TensorBoard
    (and other python StatsWriters). To do this from your code, use
    `Academy.Instance.StatsRecorder.Add(key, value)`. (#3660)
- `CameraSensorComponent.m_Grayscale` and
  `RenderTextureSensorComponent.m_Grayscale` were changed from `public` to
  `private`. These can still be accessed via their corresponding properties.
  (#3808)
- Public fields and properties on several classes were renamed to follow Unity's
  C# style conventions. All public fields and properties now use "PascalCase"
  instead of "camelCase"; for example, `Agent.maxStep` was renamed to
  `Agent.MaxStep`. For a full list of changes, see the pull request. (#3828)
- `WriteAdapter` was renamed to `ObservationWriter`. If you have a custom
  `ISensor` implementation, you will need to change the signature of its
  `Write()` method. (#3834)
- The Barracuda dependency was upgraded to 0.7.0-preview (which has breaking
  namespace and assembly name changes). (#3875)

#### ml-agents / ml-agents-envs / gym-unity (Python)

- The `--load` and `--train` command-line flags have been deprecated. Training
  now happens by default, and use `--resume` to resume training instead of
  `--load`. (#3705)
- The Jupyter notebooks have been removed from the repository. (#3704)
- The multi-agent gym option was removed from the gym wrapper. For multi-agent
  scenarios, use the [Low Level Python API](https://github.com/Unity-Technologies/ml-agents/blob/release_1_docs/docs/Python-API.md). (#3681)
- The low level Python API has changed. You can look at the document
  [Low Level Python API](https://github.com/Unity-Technologies/ml-agents/blob/release_1_docs/docs/Python-API.md)
  documentation for more information. If you use `mlagents-learn` for training, this should be a
  transparent change. (#3681)
- Added ability to start training (initialize model weights) from a previous run
  ID. (#3710)
- The GhostTrainer has been extended to support asymmetric games and the
  asymmetric example environment Strikers Vs. Goalie has been added. (#3653)
- The `UnityEnv` class from the `gym-unity` package was renamed
  `UnityToGymWrapper` and no longer creates the `UnityEnvironment`. Instead, the
  `UnityEnvironment` must be passed as input to the constructor of
  `UnityToGymWrapper` (#3812)

### Minor Changes

#### com.unity.ml-agents (C#)

- Added new 3-joint Worm ragdoll environment. (#3798)
- `StackingSensor` was changed from `internal` visibility to `public`. (#3701)
- The internal event `Academy.AgentSetStatus` was renamed to
  `Academy.AgentPreStep` and made public. (#3716)
- Academy.InferenceSeed property was added. This is used to initialize the
  random number generator in ModelRunner, and is incremented for each
  ModelRunner. (#3823)
- `Agent.GetObservations()` was added, which returns a read-only view of the
  observations added in `CollectObservations()`. (#3825)
- `UnityRLCapabilities` was added to help inform users when RL features are
  mismatched between C# and Python packages. (#3831)

#### ml-agents / ml-agents-envs / gym-unity (Python)

- Format of console output has changed slightly and now matches the name of the
  model/summary directory. (#3630, #3616)
- Renamed 'Generalization' feature to 'Environment Parameter Randomization'.
  (#3646)
- Timer files now contain a dictionary of metadata, including things like the
  package version numbers. (#3758)
- The way that UnityEnvironment decides the port was changed. If no port is
  specified, the behavior will depend on the `file_name` parameter. If it is
  `None`, 5004 (the editor port) will be used; otherwise 5005 (the base
  environment port) will be used. (#3673)
- Running `mlagents-learn` with the same `--run-id` twice will no longer
  overwrite the existing files. (#3705)
- Model updates can now happen asynchronously with environment steps for better
  performance. (#3690)
- `num_updates` and `train_interval` for SAC were replaced with
  `steps_per_update`. (#3690)
- The maximum compatible version of tensorflow was changed to allow tensorflow
  2.1 and 2.2. This will allow use with python 3.8 using tensorflow 2.2.0rc3.
  (#3830)
- `mlagents-learn` will no longer set the width and height of the executable
  window to 84x84 when no width nor height arguments are given. (#3867)

### Bug Fixes

#### com.unity.ml-agents (C#)

- Fixed a display bug when viewing Demonstration files in the inspector. The
  shapes of the observations in the file now display correctly. (#3771)

#### ml-agents / ml-agents-envs / gym-unity (Python)

- Fixed an issue where exceptions from environments provided a return code of 0.
  (#3680)
- Self-Play team changes will now trigger a full environment reset. This
  prevents trajectories in progress during a team change from getting into the
  buffer. (#3870)

## [0.15.1-preview] - 2020-03-30

### Bug Fixes

- Raise the wall in CrawlerStatic scene to prevent Agent from falling off.
  (#3650)
- Fixed an issue where specifying `vis_encode_type` was required only for SAC.
  (#3677)
- Fixed the reported entropy values for continuous actions (#3684)
- Fixed an issue where switching models using `SetModel()` during training would
  use an excessive amount of memory. (#3664)
- Environment subprocesses now close immediately on timeout or wrong API
  version. (#3679)
- Fixed an issue in the gym wrapper that would raise an exception if an Agent
  called EndEpisode multiple times in the same step. (#3700)
- Fixed an issue where logging output was not visible; logging levels are now
  set consistently. (#3703)

## [0.15.0-preview] - 2020-03-18

### Major Changes

- `Agent.CollectObservations` now takes a VectorSensor argument. (#3352, #3389)
- Added `Agent.CollectDiscreteActionMasks` virtual method with a
  `DiscreteActionMasker` argument to specify which discrete actions are
  unavailable to the Agent. (#3525)
- Beta support for ONNX export was added. If the `tf2onnx` python package is
  installed, models will be saved to `.onnx` as well as `.nn` format. Note that
  Barracuda 0.6.0 or later is required to import the `.onnx` files properly
- Multi-GPU training and the `--multi-gpu` option has been removed temporarily.
  (#3345)
- All Sensor related code has been moved to the namespace `MLAgents.Sensors`.
- All SideChannel related code has been moved to the namespace
  `MLAgents.SideChannels`.
- `BrainParameters` and `SpaceType` have been removed from the public API
- `BehaviorParameters` have been removed from the public API.
- The following methods in the `Agent` class have been deprecated and will be
  removed in a later release:
  - `InitializeAgent()` was renamed to `Initialize()`
  - `AgentAction()` was renamed to `OnActionReceived()`
  - `AgentReset()` was renamed to `OnEpisodeBegin()`
  - `Done()` was renamed to `EndEpisode()`
  - `GiveModel()` was renamed to `SetModel()`

### Minor Changes

- Monitor.cs was moved to Examples. (#3372)
- Automatic stepping for Academy is now controlled from the
  AutomaticSteppingEnabled property. (#3376)
- The GetEpisodeCount, GetStepCount, GetTotalStepCount and methods of Academy
  were changed to EpisodeCount, StepCount, TotalStepCount properties
  respectively. (#3376)
- Several classes were changed from public to internal visibility. (#3390)
- Academy.RegisterSideChannel and UnregisterSideChannel methods were added.
  (#3391)
- A tutorial on adding custom SideChannels was added (#3391)
- The stepping logic for the Agent and the Academy has been simplified (#3448)
- Update Barracuda to 0.6.1-preview

* The interface for `RayPerceptionSensor.PerceiveStatic()` was changed to take
  an input class and write to an output class, and the method was renamed to
  `Perceive()`.

- The checkpoint file suffix was changed from `.cptk` to `.ckpt` (#3470)
- The command-line argument used to determine the port that an environment will
  listen on was changed from `--port` to `--mlagents-port`.
- `DemonstrationRecorder` can now record observations outside of the editor.
- `DemonstrationRecorder` now has an optional path for the demonstrations. This
  will default to `Application.dataPath` if not set.
- `DemonstrationStore` was changed to accept a `Stream` for its constructor, and
  was renamed to `DemonstrationWriter`
- The method `GetStepCount()` on the Agent class has been replaced with the
  property getter `StepCount`
- `RayPerceptionSensorComponent` and related classes now display the debug
  gizmos whenever the Agent is selected (not just Play mode).
- Most fields on `RayPerceptionSensorComponent` can now be changed while the
  editor is in Play mode. The exceptions to this are fields that affect the
  number of observations.
- Most fields on `CameraSensorComponent` and `RenderTextureSensorComponent` were
  changed to private and replaced by properties with the same name.
- Unused static methods from the `Utilities` class (ShiftLeft, ReplaceRange,
  AddRangeNoAlloc, and GetSensorFloatObservationSize) were removed.
- The `Agent` class is no longer abstract.
- SensorBase was moved out of the package and into the Examples directory.
- `AgentInfo.actionMasks` has been renamed to `AgentInfo.discreteActionMasks`.
- `DecisionRequester` has been made internal (you can still use the
  DecisionRequesterComponent from the inspector). `RepeatAction` was renamed
  `TakeActionsBetweenDecisions` for clarity. (#3555)
- The `IFloatProperties` interface has been removed.
- Fix #3579.
- Improved inference performance for models with multiple action branches.
  (#3598)
- Fixed an issue when using GAIL with less than `batch_size` number of
  demonstrations. (#3591)
- The interfaces to the `SideChannel` classes (on C# and python) have changed to
  use new `IncomingMessage` and `OutgoingMessage` classes. These should make
  reading and writing data to the channel easier. (#3596)
- Updated the ExpertPyramid.demo example demonstration file (#3613)
- Updated project version for example environments to 2018.4.18f1. (#3618)
- Changed the Product Name in the example environments to remove spaces, so that
  the default build executable file doesn't contain spaces. (#3612)

## [0.14.1-preview] - 2020-02-25

### Bug Fixes

- Fixed an issue which caused self-play training sessions to consume a lot of
  memory. (#3451)
- Fixed an IndexError when using GAIL or behavioral cloning with demonstrations
  recorded with 0.14.0 or later (#3464)
- Updated the `gail_config.yaml` to work with per-Agent steps (#3475)
- Fixed demonstration recording of experiences when the Agent is done. (#3463)
- Fixed a bug with the rewards of multiple Agents in the gym interface (#3471,
  #3496)

## [0.14.0-preview] - 2020-02-13

### Major Changes

- A new self-play mechanism for training agents in adversarial scenarios was
  added (#3194)
- Tennis and Soccer environments were refactored to enable training with
  self-play (#3194, #3331)
- UnitySDK folder was split into a Unity Package (com.unity.ml-agents) and our
  examples were moved to the Project folder (#3267)
- Academy is now a singleton and is no longer abstract (#3210, #3184)
- In order to reduce the size of the API, several classes and methods were
  marked as internal or private. Some public fields on the Agent were trimmed
  (#3342, #3353, #3269)
- Decision Period and on-demand decision checkboxes were removed from the Agent.
  on-demand decision is now the default (#3243)
- Calling Done() on the Agent will reset it immediately and call the AgentReset
  virtual method (#3291, #3242)
- The "Reset on Done" setting in AgentParameters was removed; this is now always
  true. AgentOnDone virtual method on the Agent was removed (#3311, #3222)
- Trainer steps are now counted per-Agent, not per-environment as in previous
  versions. For instance, if you have 10 Agents in the scene, 20 environment
  steps now correspond to 200 steps as printed in the terminal and in
  Tensorboard (#3113)

### Minor Changes

- Barracuda was updated to 0.5.0-preview (#3329)
- --num-runs option was removed from mlagents-learn (#3155)
- Curriculum config files are now YAML formatted and all curricula for a
  training run are combined into a single file (#3186)
- ML-Agents components, such as BehaviorParameters and various Sensor
  implementations, now appear in the Components menu (#3231)
- Exceptions are now raised in Unity (in debug mode only) if NaN observations or
  rewards are passed (#3221)
- RayPerception MonoBehavior, which was previously deprecated, was removed
  (#3304)
- Uncompressed visual (i.e. 3d float arrays) observations are now supported.
  CameraSensorComponent and RenderTextureSensor now have an option to write
  uncompressed observations (#3148)
- Agent’s handling of observations during training was improved so that an extra
  copy of the observations is no longer maintained (#3229)
- Error message for missing trainer config files was improved to include the
  absolute path (#3230)
- Support for 2017.4 LTS was dropped (#3121, #3168)
- Some documentation improvements were made (#3296, #3292, #3295, #3281)

### Bug Fixes

- Numpy warning when stats don’t exist (#3251)
- A bug that caused RayPerceptionSensor to behave inconsistently with transforms
  that have non-1 scale was fixed (#3321)
- Some small bugfixes to tensorflow_to_barracuda.py were backported from the
  barracuda release (#3341)
- Base port in the jupyter notebook example was updated to use the same port
  that the editor uses (#3283)

## [0.13.0-preview] - 2020-01-24

### This is the first release of _Unity Package ML-Agents_.

_Short description of this release_<|MERGE_RESOLUTION|>--- conflicted
+++ resolved
@@ -16,12 +16,9 @@
 #### com.unity.ml-agents / com.unity.ml-agents.extensions (C#)
 #### ml-agents / ml-agents-envs / gym-unity (Python)
 - The `encoding_size` setting for RewardSignals has been deprecated. Please use `network_settings` instead. (#4982)
-<<<<<<< HEAD
 - Sensor names are now passed through to `ObservationSpec.name`. (#5036)
-=======
 - The `cattrs` version dependency was updated to allow `>=1.1.0` on Python 3.8 or higher. (#4821)
 
->>>>>>> 3fb97b45
 ### Bug Fixes
 #### com.unity.ml-agents / com.unity.ml-agents.extensions (C#)
 #### ml-agents / ml-agents-envs / gym-unity (Python)
