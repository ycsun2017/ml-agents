--- conflicted
+++ resolved
@@ -9,11 +9,7 @@
 ### Batch Size
 
 `batch_size` corresponds to how many experiences are used for each gradient descent update. This should always be a fraction
-<<<<<<< HEAD
 of the `buffer_size`. If you are using a continuous action space, this value should be large (in 1000s). If you are using a discrete action space, this value should be smaller (in 10s). 
-=======
-of the `buffer_size`. If you are using a continuous action space, this value should be large. If you are using a discrete action space, this value should be smaller.
->>>>>>> 5ec6dc3c
 
 Typical Range (Continuous): `512` - `5120`
 
@@ -22,25 +18,14 @@
 
 ### Beta (Used only in Discrete Control)
 
-<<<<<<< HEAD
 `beta` corresponds to the strength of the entropy regularization, which makes the policy "more random." This ensures that discrete action space agents properly explore during training. Increasing this will ensure more random actions are taken. This should be adjusted such that the entropy (measurable from TensorBoard) slowly decreases alongside increases in reward. If entropy drops too quickly, increase `beta`. If entropy drops too slowly, decrease `beta`.
-=======
-`beta` corresponds to the strength of the entropy regularization. This ensures that discrete action space agents properly
-explore during training. Increasing this will ensure more random actions are taken. This should be adjusted such that
-the entropy (measurable from TensorBoard) slowly decreases alongside increases in reward. If entropy drops too quickly,
-increase `beta`. If entropy drops too slowly, decrease `beta`.
->>>>>>> 5ec6dc3c
 
 Typical Range: `1e-4` - `1e-2`
 
 ### Buffer Size
 
 `buffer_size` corresponds to how many experiences should be collected before gradient descent is performed on them all.
-<<<<<<< HEAD
 This should be a multiple of `batch_size`. Typically larger buffer sizes correspond to more stable training updates.
-=======
-This should be a multiple of `batch_size`.
->>>>>>> 5ec6dc3c
 
 Typical Range: `2048` - `409600`
 
@@ -75,13 +60,7 @@
 ### Time Horizon
 
 `time_horizon` corresponds to how many steps of experience to collect per-agent before adding it to the experience buffer.
-<<<<<<< HEAD
 In cases where there are frequent rewards within an episode, or episodes are prohibitively large, this can be a smaller number. For most stable training however, this number should be large enough to capture all the important behavior within a sequence of an agent's actions.
-=======
-In cases where there are frequent rewards within an episode, or episodes are prohibitively large, this can be a smaller number.
-For most stable training however, this number should be large enough to capture all the important behavior within a sequence of
-an agent's actions.
->>>>>>> 5ec6dc3c
 
 Typical Range: `64` - `2048`
 
@@ -101,12 +80,7 @@
 
 ### Entropy
 
-<<<<<<< HEAD
 This corresponds to how random the decisions of a brain are. This should consistently decrease during training. If it decreases too soon or not at all, `beta` should be adjusted (when using discrete action space).
-=======
-This corresponds to how random the decisions of a brain are. This should consistently decrease during training. If it decreases
-too soon or not at all, `beta` should be adjusted (when using discrete action space).
->>>>>>> 5ec6dc3c
 
 ### Learning Rate
 
@@ -118,12 +92,7 @@
 
 ### Value Estimate
 
-<<<<<<< HEAD
 These values should increase with the reward. They corresponds to how much future reward the agent predicts itself receiving at any given point.
-=======
-These values should increase with the reward. They corresponds to how much future reward the agent predicts itself receiving at
-any given point.
->>>>>>> 5ec6dc3c
 
 ### Value Loss
 
