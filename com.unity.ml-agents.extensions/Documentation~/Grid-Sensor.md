# Summary

The Grid Sensor is an alternative method for collecting observations which combines the generality of data extraction from Raycasts with the image processing power of Convolutional Neural Networks. The Grid Sensor can be used to collect data in the general form of a "Width x Height x Channel" matrix which can be used for training agent policies or for data analysis.

<img src="images/gridsensor-debug.png" align="middle" width="3000"/>

# Motivation

In ML-Agents there are two main sensors for observing information that is "physically" around the agent.

**Raycasts**

Raycasts provide the agent the ability to see things along prespecified lines of sight, similar to LIDAR. The kind of data it can extract is open to the developer from things like:

* The type of an object (enemy, npc, etc)
* The health of a unit
* the damage-per-second of a weapon on the ground

Raycasts are simple to implement and provides enough information for most simple games. When few are used, they are also computationally lightweight. However, there are multiple limiting factors:

* The rays need to be at the same height as the things the agent should observe.
* Objects can remain hidden by line of sight and if the knowledge of those objects is crucial to the success of the agent, then this limitation must be compensated for by the agents networks capacity (i.e., need a bigger brain with memory).
* The order of the raycasts (one raycast being to the left/right of another) is thrown away at the model level and must be learned by the agent which extends training time. Multiple raycasts exacerbates this issue.
* Typically, the length of the raycasts is limited because the agent need not know about objects that are at the other side of the level. Combined with few raycasts for computational efficiency, this means that an agent may not observe objects that fall between these rays and the issue becomes worse as the objects reduce in size.

**Camera**

The Camera provides the agent with either a grayscale or an RGB image of the game environment. In many cases, what we want to extract from a set of pixels is invariant to the location of those pixels in the image. It is this intuition that helps form the basis of Convolutional Neural Networks (CNNs) and established the literature of designing networks that take advantage of these relationships between pixels. Following this established literature of CNNs on image based data, the ML-Agent's Camera Sensor provides a means by which the agent can include high dimensional inputs (images) into its observation stream.
However the Camera Sensor has its own drawbacks as well.

* It requires rendering the scene and thus is computationally slower than alternatives that do not use rendering.
* If the textures of the important objects in the game are updated, the agent needs to be retrained.
* The RGB of the camera only provides a maximum of three channels to the agent.

These limitations provided the motivation towards the development of the Grid Sensor and Grid Observations as described below.

# Contribution

<<<<<<< HEAD
An image can be thought of as a matrix of a predefined width (W) and a height (H) and each pixel can be thought of as simply an array of length 3 (in the case of RGB), `[Red, Green, Blue]` holding the different channel information of the color (channel) intensities at that pixel location. Thus an image is just a 3 dimensional matrix of size WxHx3. A Grid Observation can be thought of as a generalization of this setup where in place of a pixel there is a "cell" which is an array of length N representing different channel intensities at that cell position. From a Convolutional Neural Network point of view, the introduction of multiple channels in an "image" isn't a new concept. One such example is using an RGB-Depth image which is used in several robotics applications. The distinction of Grid Observations is what the data within the channels represents. Instead of limiting the channels to color intensities, the channels within a cell of a Grid Observation generalize to any data that can be represented by a single number (float or int).

Before jumping into the details of the Grid Sensor, an important thing to note is the agent performance and qualitatively different behavior over raycasts. Unity MLAgent's comes with a suite of example environments. One in particular, the [Food Collector](https://github.com/Unity-Technologies/ml-agents/blob/release_13_docs/docs/Learning-Environment-Examples.md#food-collector), has been the focus of the Grid Sensor development.

The Food Collector environment can be described as:
* Set-up: A multi-agent environment where agents compete to collect food.
* Goal: The agents must learn to collect as many green food spheres as possible while avoiding red spheres.
* Agents: The environment contains 5 agents with same Behavior Parameters.

When applying the Grid Sensor to this environment, in place of the Raycast Vector Sensor or the Camera Sensor, a Mean Reward of 40-50 is observed. This performance is on par with what is seen by agents trained with RayCasts but the side-by-side comparison of trained agents, shows a qualitative difference in behavior. A deeper study and interpretation of the qualitative differences between agents trained with Raycasts and Vector Sensors verses Grid Sensors is left to future studies.

<img src="images/gridobs-vs-vectorobs.gif" align="middle" width="3000"/>

=======
>>>>>>> febdd0ad
## Overview

There are three main phases to the observation process of the Grid Sensor:

1. **Collection** - data is extracted from observed objects
2. **Encoding** - the extracted data is encoded into a grid observation
3. **Communication** - the grid observation is sent to python or used by a trained model

These phases are described in the following sections.

## Collection

A Grid Sensor is the Grid Observation analog of a Unity Camera but with some notable differences. The sensor is made up of a grid of identical Box Colliders which designate the "cells" of the grid. The Grid Sensor also has a list of "detectable objects" in the form of Unity GameObject tags. When an object that is tagged as a detectable object is present within a cell's Box Collider, that cell is "activated" and a method on the Grid Sensor extracts data from said object and associates that data with the position of the activated cell. Thus the Grid Sensor is always orthographic:

<img src="images/persp_ortho_proj.png" width="500">
<cite><a href="https://www.geofx.com/graphics/nehe-three-js/lessons17-24/lesson21/lesson21.html">geofx.com</a></cite>

In practice it has been useful to center the Grid Sensor on the agent in such a way that it is equivalent to having a "top-down" orthographic view of the agent.

Just like the Raycasts mentioned earlier, the Grid Sensor can extract any kind of data from a detected object, and just like the Camera, the Grid Sensor maintains the spacial relationship between nearby cells that allows one to take advantage of the computational properties of CNNs. Thus the Grid Sensor tries to take the best of both sensors and combines them to something that is more expressive.

### Example of Grid Observations
A Grid Observation is best described using an example and a side by side comparison with the Raycasts and the Camera.

Let's imagine a scenario where an agent is faced with two enemies and there are two "equipable" weapons somewhat behind the agent. It would be helpful for the agent to know the location and properties of both the enemies as well as the equippable items. For simplicity, let's assume enemies represent their health as a percentage (0-100%). Also assume that enemies and weapons are the only two kinds of objects that the agent would see in the entire game.

<img src="images/gridsensor-example.png" align="middle" width="512"/>

#### Raycasts
If a raycast hits an object, not only could we get the distance (normalized by the maximum raycast distance) we would be able to extract its type (enemy vs weapon) and any attribute associate with it (e.g. an enemy's health).

There are many ways in which one could encode this information but one reasonable encoding is this:
```
raycastData = [isWeapon, isEnemy, health, normalizedDistance]
```

For example, if the raycast hit nothing then this would be represented by `[0, 0, 0, 1]`.
If instead the raycast hit an enemy with 60% health that is 50% of the maximum raycast distance, the data would be represented by `[0, 1, .6, .5]`.

The limitations of raycasts which were presented above are easy to visualize in the below image. The agent is unable to see where the weapons are and only sees one of the enemies. Typically in the ML-Agents examples, this situation is mitigated by including previous frames of data so that the agent observes changes through time. However, in more complex games, it is not difficult to imagine scenarios where an agent might miss important information using only Raycasts.

<img src="images/gridsensor-example-raycast.png" align="middle" width="512"/>

#### Camera

Instead, if we used a camera, the agent would be able to see around itself. It would be able to see both enemies and weapons (assuming its field of view was wide enough) and this could be processed by a CNN to encode this information. However, ignoring the obvious limitation that the game would have to be rendered, the agent would not have immediate access to the health value of the enemies. Perhaps textures are added to include "visible damage" to the enemies or there may be health bars above the enemies heads but both of these additions are subject to change, especially in a game that is in development. By using the camera only, it forces the agent to learn a different behavior as it is not able to access what would otherwise be accessible data.

<img src="images/gridsensor-example-camera.png" align="middle" width="512"/>

#### Grid Sensor

The data extraction method of the Grid Sensor is as open-ended as using the Raycasts to collect data. The `GetObjectData` method on the Grid Sensor can be overridden to collect whatever information is deemed useful for the performance of the agent. By default, only the tag is used.

```csharp
    protected virtual float[] GetObjectData(GameObject currentColliderGo, float typeIndex, float normalizedDistance)
```

Following the same data extraction method presented in the section on raycasts, if a Grid Sensor was used instead of Raycasts or a Camera, then not only would the agent be able to extract the health value of the enemies but it would also be able to encode the relative positions of those objects as is done with Camera. Additionally, as the texture of the objects is not used, this data can be collected without rendering the scene.

In our example, we can collect data in the form of [objectType, health] by overriding `GetObjectData` as the following:
```csharp
    protected override float[] GetObjectData(GameObject currentColliderGo, float type_index, float normalized_distance)
    {
        float[] channelValues = new float[ChannelDepth.Length]; // ChannelDepth.Length = 2 in this example
        channelValues[0] = type_index; // this is the observation collected in default implementation
        if (currentColliderGo.tag == "enemy")
        {
            var enemy = currentColliderGo.GetComponent<EnemyClass>();
            channelValues[1] = enemy.health; // the value may have to be normalized depends on the type of GridSensor encoding you use (see sections below)
        }
        return channelValues;
    }
```

<img src="images/gridsensor-example-gridsensor.png" align="middle" width="512"/>

At the end of the Collection phase, each cell with an object inside of it has `GetObjectData` called and the returned values is then processed in the Encoding phase which is described in the next section.

#### CountingGridSensor

The CountingGridSensor builds on the GridSensor to perform the specific job of counting the number of object types that are based on the different detectable object tags. The encoding is meant to exploit a key feature of the GridSensor. In original GridSensor, only the closest detectable object, in relation to the agent, that lies within a cell is used for encoding the value for that cell. In the CountingGridSensor, the number of each type of object is recorded and then normalized according to a max count.

An example of the CountingGridSensor can be found below.


## Encoding

In order to support different ways of representing the data extracted from an object, multiple "depth types" were implemented. Each has pros and cons and, depending on the use-case of the Grid Sensor, one may be more beneficial than the others.

The stored data that is extracted during the *Collection* phase may come from different sources, and thus be of a different nature. For instance, going back to the Enemy/Weapon example in the previous section, an enemy's health is continuous whereas the object type (enemy or weapon) is categorical data. This distinction is important as categorical data requires a different encoding mechanism than continuous data.

The GridSensor handles this distinction with two user defined properties that define how this data is to be encoded:

* DepthType - Enum signifying the encoding mode: Channel, ChannelHot
* ChannelDepth - `int[]` describing the range of each data and is used differently with different DepthType

How categorical and continuous data is treated is different between the different DepthTypes as will be explored in the sections below. The sections will use an on-going example similar to the example mentioned earlier where, within a cell, the sensor observes: `an enemy with 60% health`. Thus the cell contains two kinds of data: categorical data (object type) and the continuous data (health). Additionally, the order of the observed tags is important as it allows one to encode the tag of the observed object by its index within the list of observed tags. Note that in the example, the observed tags is defined as ["weapon", "enemy"].

### Channel Based

The Channel Based Grid Observations represent obsevations in a normalized form with 0 to 1. To distinguish between categorical and continuous data, one would use the ChannelDepth array to signify the ranges that the values in the `channelValues` array could take. If one sets ChannelDepth[i] to be 1, it is assumed that the value of `channelValues[i]` is already normalized. Else ChannelDepth[i] represents the total number of possible values that `channelValues[i]` can take and will be used for normalization.

For continuous data, you should specify `ChannelDepth[i]` to 1 and the collected data should be already normalized by its min/max range. For discrete data, you should specify `ChannelDepth[i]` to be the total number of possible values, and the collected data should be an integer value within range of `ChannelDepth[i]`.
<<<<<<< HEAD

Using the example described earlier, if one was using Channel Based Grid Observations, they would have a ChannelDepth = {2, 1} to describe that there are two possible values for the first channel (ObjectType) and the 1 represents that the second channel (EnemyHealth) is continuous and should be already normalized.

=======

Using the example described earlier, if one was using Channel Based Grid Observations, they would have a ChannelDepth = {2, 1} to describe that there are two possible values for the first channel (ObjectType) and the 1 represents that the second channel (EnemyHealth) is continuous and should be already normalized.

>>>>>>> febdd0ad
For ObjectType, "weapon", "enemy" will be represented respectively as:
```
weapon = DetectableObjects.IndexOfTag("weapon")/ChannelDepth[0] = 1/2 = 0.5;
enemy = DetectableObjects.IndexOfTag("enemy")/ChannelDepth[0] = 2/2 = 1;
```

By using this formula, if there wasn't an object within the cell then the value would be 0.

As the ChannelDepth for the second channel is defined as 1, the collected health value (60% = 0.6) can be encoded directly. Thus the encoded data at this cell is:
`[1, .6]`. If the health in the game is not represented in a normalized form, for example if the health is represented in an integer ranging from -100 to 100, you'll need to manully nomalize it during collection. That is, If you get value 50, you need to normalize it by `50/(100- (-100))=0.25` and collect 0.25 instead of 50.

At the end of the Encoding phase, the resulting Grid Observation would be a WxHx2 matrix.

### Channel Hot

The Channel Hot DepthType generalizes the classic OneHot encoding to differentiate combinations of different data. Rather than normalizing the data like in the Channel Based section, each element of `channelValues` is represented by an encoding based on the ChannelDepth. If ChannelDepth[i] = 1, then this represents that `channelValues[i]` is already normalized (between 0-1) and will be used directly within the encoding which is same as with Channel Based. However if ChannelDepth[i] is an integer greater than 1, then the value in `channelValues[i]` will be converted into a OneHot encoding based on the following:

```
float[] arr = new float[ChannelDepth[i] + 1];
int index = (int) channelValues[i] + 1;
arr[index] = 1;
return arr;
```

The `+ 1` allows the first index of `arr` to be reserved for encoding "empty".

The encoding of each channel is then concatenated together. Clearly using this setup allows the developer to be able to encode values using the classic OneHot encoding. Below are some different variations of the ChannelDepth which create different encodings of the example:

##### ChannelDepth = {3, 1}
The first element, 3, signifies that there are three possibilities for the first channel and as the "enemy" is 2nd in the detected objects list, the "enemy" in the example is encoded as `[0, 0, 1]` where the first index represents "no object". The second element, 1, signifies that the health is already normalized and, following the table, is used directly. The resulting encoding is thus:
```
[0, 0, 1, 0.6]
```

##### ChannelDepth = {3, 5}

Like in the previous example, the "enemy" in the example is encoded as `[0, 0, 1]`. For the "health" however, the 5 signifies that the health should be represented by a OneHot encoding of 5 possible values, and in this case that encoding is `round(.6*5) = round(3) = 3 => [0, 0, 0, 1, 0]`.

This encoding would then be concatenated together with the "enemy" encoding resulting in:
```
enemy encoding => [0, 0, 1]
health encoding => [0, 0, 0, 1, 0]
final encoding => [0, 0, 1, 0, 0, 0, 1, 0]
```

The table below describes how other values of health would be mapped to OneHot encoding representations:

| Range            | OneHot Encoding |
|------------------|-----------------|
| health = 0       | [1, 0, 0, 0, 0] |
| 0 < health < .3  | [0, 1, 0, 0, 0] |
| .3 < health < .5 | [0, 0, 1, 0, 0] |
| .5 < health < .7 | [0, 0, 0, 1, 0] |
| .7 < health <= 1 | [0, 0, 0, 0, 1] |


##### ChannelDepth = {1, 1}
This setting of ChannelDepth would throw an error as there is not enough information to encode the categorical data of the object type.


### CountingGridSensor

As mentioned above, the CountingGridSensor inherits from the GridSensor for the sole purpose of counting the different objects that lay within a cell. In order to normalize the counts so that the grid can be properly encoded as PNG, the ChannelDepth is used to represent the "maximum count" of each type. For the working example, if the ChannelDepth is set as {50, 10}, which represents that the maximum count for objects with the "weapon" and "enemy" tag is 50 and 10, respectively, then the resulting data would be:
```
encoding = [0 weapons/ 50 weapons, 1 enemy / 10 enemies] = [0, .1]
```

## Communication

At the end of the Encoding phase, all the Grid Observations will be sent to either the python side for training or to be used by a trained model within Unity. Since the data format is similar to images collected by Camera Sensors, Grid Observations also have the CompressionType option to specify whether to send the data directly or send in PNG compressed form for better communication efficiency.

Once the bytes are sent to Python, they are then decoded and provided as a tensor of the correct shape.<|MERGE_RESOLUTION|>--- conflicted
+++ resolved
@@ -36,7 +36,6 @@
 
 # Contribution
 
-<<<<<<< HEAD
 An image can be thought of as a matrix of a predefined width (W) and a height (H) and each pixel can be thought of as simply an array of length 3 (in the case of RGB), `[Red, Green, Blue]` holding the different channel information of the color (channel) intensities at that pixel location. Thus an image is just a 3 dimensional matrix of size WxHx3. A Grid Observation can be thought of as a generalization of this setup where in place of a pixel there is a "cell" which is an array of length N representing different channel intensities at that cell position. From a Convolutional Neural Network point of view, the introduction of multiple channels in an "image" isn't a new concept. One such example is using an RGB-Depth image which is used in several robotics applications. The distinction of Grid Observations is what the data within the channels represents. Instead of limiting the channels to color intensities, the channels within a cell of a Grid Observation generalize to any data that can be represented by a single number (float or int).
 
 Before jumping into the details of the Grid Sensor, an important thing to note is the agent performance and qualitatively different behavior over raycasts. Unity MLAgent's comes with a suite of example environments. One in particular, the [Food Collector](https://github.com/Unity-Technologies/ml-agents/blob/release_13_docs/docs/Learning-Environment-Examples.md#food-collector), has been the focus of the Grid Sensor development.
@@ -50,8 +49,6 @@
 
 <img src="images/gridobs-vs-vectorobs.gif" align="middle" width="3000"/>
 
-=======
->>>>>>> febdd0ad
 ## Overview
 
 There are three main phases to the observation process of the Grid Sensor:
@@ -152,18 +149,13 @@
 
 ### Channel Based
 
-The Channel Based Grid Observations represent obsevations in a normalized form with 0 to 1. To distinguish between categorical and continuous data, one would use the ChannelDepth array to signify the ranges that the values in the `channelValues` array could take. If one sets ChannelDepth[i] to be 1, it is assumed that the value of `channelValues[i]` is already normalized. Else ChannelDepth[i] represents the total number of possible values that `channelValues[i]` can take and will be used for normalization.
+The Channel Based Grid Observations is perhaps the simplest in terms of usability and similarity with other machine learning applications. Each grid is of size WxHxC where C is the number of channels. To distinguish between categorical and continuous data, one would use the ChannelDepth array to signify the ranges that the values in the `channelValues` array could take. If one sets ChannelDepth[i] to be 1, it is assumed that the value of `channelValues[i]` is already normalized. Else ChannelDepth[i] represents the total number of possible values that `channelValues[i]` can take.
 
 For continuous data, you should specify `ChannelDepth[i]` to 1 and the collected data should be already normalized by its min/max range. For discrete data, you should specify `ChannelDepth[i]` to be the total number of possible values, and the collected data should be an integer value within range of `ChannelDepth[i]`.
-<<<<<<< HEAD
 
 Using the example described earlier, if one was using Channel Based Grid Observations, they would have a ChannelDepth = {2, 1} to describe that there are two possible values for the first channel (ObjectType) and the 1 represents that the second channel (EnemyHealth) is continuous and should be already normalized.
 
-=======
-
-Using the example described earlier, if one was using Channel Based Grid Observations, they would have a ChannelDepth = {2, 1} to describe that there are two possible values for the first channel (ObjectType) and the 1 represents that the second channel (EnemyHealth) is continuous and should be already normalized.
-
->>>>>>> febdd0ad
+As the "enemy" is in the second position of the observed tags, its value can be normalized by:
 For ObjectType, "weapon", "enemy" will be represented respectively as:
 ```
 weapon = DetectableObjects.IndexOfTag("weapon")/ChannelDepth[0] = 1/2 = 0.5;
